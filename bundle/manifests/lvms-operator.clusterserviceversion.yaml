apiVersion: operators.coreos.com/v1alpha1
kind: ClusterServiceVersion
metadata:
  annotations:
    alm-examples: |-
      [
        {
          "apiVersion": "lvm.topolvm.io/v1alpha1",
          "kind": "LVMCluster",
          "metadata": {
            "name": "my-lvmcluster"
          },
          "spec": {
            "storage": {
              "deviceClasses": [
                {
                  "default": true,
                  "fstype": "xfs",
                  "name": "vg1",
                  "thinPoolConfig": {
                    "name": "thin-pool-1",
                    "overprovisionRatio": 10,
                    "sizePercent": 90
                  }
                }
              ]
            }
          }
        }
      ]
    capabilities: Seamless Upgrades
    categories: Storage
    containerImage: quay.io/lvms_dev/lvms-operator:latest
    description: Logical volume manager storage provides dynamically provisioned local
      storage for container workloads
    olm.skipRange: ""
    operatorframework.io/cluster-monitoring: "true"
    operatorframework.io/initialization-resource: |-
      {
          "apiVersion": "lvm.topolvm.io/v1alpha1",
          "kind": "LVMCluster",
          "metadata": {
            "name": "test-lvmcluster"
          },
          "spec": {
            "storage": {
              "deviceClasses": [
                {
                  "name": "vg1",
                  "thinPoolConfig": {
                    "name": "thin-pool-1",
                    "overprovisionRatio": 10,
                    "sizePercent": 90
                  }
                }
              ]
            }
          }
        }
    operatorframework.io/suggested-namespace: openshift-storage
    operators.openshift.io/infrastructure-features: '["csi", "disconnected"]'
    operators.openshift.io/valid-subscription: '["OpenShift Container Platform", "OpenShift
      Platform Plus"]'
    operators.operatorframework.io/builder: operator-sdk-v1.32.0
    operators.operatorframework.io/internal-objects: '["logicalvolumes.topolvm.io",
      "lvmvolumegroups.lvm.topolvm.io", "lvmvolumegroupnodestatuses.lvm.topolvm.io"]'
    operators.operatorframework.io/project_layout: go.kubebuilder.io/v3
    repository: https://github.com/openshift/lvm-operator
  labels:
    operatorframework.io/arch.amd64: supported
    operatorframework.io/arch.arm64: supported
    operatorframework.io/arch.ppc64le: supported
    operatorframework.io/arch.s390x: supported
  name: lvms-operator.v0.0.1
  namespace: placeholder
spec:
  apiservicedefinitions: {}
  customresourcedefinitions:
    owned:
    - kind: LogicalVolume
      name: logicalvolumes.topolvm.io
      version: v1
    - description: LVMCluster is the Schema for the lvmclusters API
      displayName: LVMCluster
      kind: LVMCluster
      name: lvmclusters.lvm.topolvm.io
      version: v1alpha1
    - kind: LVMVolumeGroupNodeStatus
      name: lvmvolumegroupnodestatuses.lvm.topolvm.io
      version: v1alpha1
    - kind: LVMVolumeGroup
      name: lvmvolumegroups.lvm.topolvm.io
      version: v1alpha1
  description: Logical volume manager storage provides dynamically provisioned local
    storage.
  displayName: LVM Storage
  icon:
  - base64data: PHN2ZyBpZD0iTGF5ZXJfMSIgZGF0YS1uYW1lPSJMYXllciAxIiB4bWxucz0iaHR0cDovL3d3dy53My5vcmcvMjAwMC9zdmciIHZpZXdCb3g9IjAgMCAxOTIgMTQ1Ij48ZGVmcz48c3R5bGU+LmNscy0xe2ZpbGw6I2UwMDt9PC9zdHlsZT48L2RlZnM+PHRpdGxlPlJlZEhhdC1Mb2dvLUhhdC1Db2xvcjwvdGl0bGU+PHBhdGggZD0iTTE1Ny43Nyw2Mi42MWExNCwxNCwwLDAsMSwuMzEsMy40MmMwLDE0Ljg4LTE4LjEsMTcuNDYtMzAuNjEsMTcuNDZDNzguODMsODMuNDksNDIuNTMsNTMuMjYsNDIuNTMsNDRhNi40Myw2LjQzLDAsMCwxLC4yMi0xLjk0bC0zLjY2LDkuMDZhMTguNDUsMTguNDUsMCwwLDAtMS41MSw3LjMzYzAsMTguMTEsNDEsNDUuNDgsODcuNzQsNDUuNDgsMjAuNjksMCwzNi40My03Ljc2LDM2LjQzLTIxLjc3LDAtMS4wOCwwLTEuOTQtMS43My0xMC4xM1oiLz48cGF0aCBjbGFzcz0iY2xzLTEiIGQ9Ik0xMjcuNDcsODMuNDljMTIuNTEsMCwzMC42MS0yLjU4LDMwLjYxLTE3LjQ2YTE0LDE0LDAsMCwwLS4zMS0zLjQybC03LjQ1LTMyLjM2Yy0xLjcyLTcuMTItMy4yMy0xMC4zNS0xNS43My0xNi42QzEyNC44OSw4LjY5LDEwMy43Ni41LDk3LjUxLjUsOTEuNjkuNSw5MCw4LDgzLjA2LDhjLTYuNjgsMC0xMS42NC01LjYtMTcuODktNS42LTYsMC05LjkxLDQuMDktMTIuOTMsMTIuNSwwLDAtOC40MSwyMy43Mi05LjQ5LDI3LjE2QTYuNDMsNi40MywwLDAsMCw0Mi41Myw0NGMwLDkuMjIsMzYuMywzOS40NSw4NC45NCwzOS40NU0xNjAsNzIuMDdjMS43Myw4LjE5LDEuNzMsOS4wNSwxLjczLDEwLjEzLDAsMTQtMTUuNzQsMjEuNzctMzYuNDMsMjEuNzdDNzguNTQsMTA0LDM3LjU4LDc2LjYsMzcuNTgsNTguNDlhMTguNDUsMTguNDUsMCwwLDEsMS41MS03LjMzQzIyLjI3LDUyLC41LDU1LC41LDc0LjIyYzAsMzEuNDgsNzQuNTksNzAuMjgsMTMzLjY1LDcwLjI4LDQ1LjI4LDAsNTYuNy0yMC40OCw1Ni43LTM2LjY1LDAtMTIuNzItMTEtMjcuMTYtMzAuODMtMzUuNzgiLz48L3N2Zz4=
    mediatype: image/svg+xml
  install:
    spec:
      clusterPermissions:
      - rules:
        - apiGroups:
          - apps
          resources:
          - daemonsets
          verbs:
          - create
          - delete
          - get
          - list
          - patch
          - update
          - watch
        - apiGroups:
          - apps
          resources:
          - deployments
          verbs:
          - get
          - list
          - watch
        - apiGroups:
          - apps
          resources:
          - replicasets
          verbs:
          - get
        - apiGroups:
          - config.openshift.io
          resources:
          - infrastructures
          verbs:
          - get
        - apiGroups:
          - coordination.k8s.io
          resources:
          - leases
          verbs:
          - create
          - delete
          - get
          - list
          - patch
          - update
          - watch
        - apiGroups:
          - ""
          resources:
          - configmaps
          verbs:
          - create
          - delete
          - get
          - list
          - patch
          - update
          - watch
        - apiGroups:
          - ""
          resources:
          - events
          verbs:
          - create
          - list
          - patch
          - update
          - watch
        - apiGroups:
          - ""
          resources:
          - node
          verbs:
          - get
          - list
          - watch
        - apiGroups:
          - ""
          resources:
          - nodes
          verbs:
          - get
          - list
          - patch
          - update
          - watch
        - apiGroups:
          - ""
          resources:
          - persistentvolumeclaims
          verbs:
          - delete
          - get
          - list
          - update
          - watch
        - apiGroups:
          - ""
          resources:
          - persistentvolumeclaims/status
          verbs:
          - patch
        - apiGroups:
          - ""
          resources:
          - persistentvolumes
          verbs:
          - create
          - delete
          - get
          - list
          - patch
          - update
          - watch
        - apiGroups:
          - ""
          resources:
          - pods
          verbs:
          - delete
          - get
          - list
          - watch
        - apiGroups:
          - lvm.topolvm.io
          resources:
          - lvmclusters
          verbs:
          - create
          - delete
          - get
          - list
          - patch
          - update
          - watch
        - apiGroups:
          - lvm.topolvm.io
          resources:
          - lvmclusters/finalizers
          verbs:
          - update
        - apiGroups:
          - lvm.topolvm.io
          resources:
          - lvmclusters/status
          verbs:
          - get
          - patch
          - update
        - apiGroups:
          - lvm.topolvm.io
          resources:
          - lvmvolumegroupnodestatuses
          verbs:
          - create
          - delete
          - get
          - list
          - patch
          - update
          - watch
        - apiGroups:
          - lvm.topolvm.io
          resources:
          - lvmvolumegroupnodestatuses/finalizers
          verbs:
          - update
        - apiGroups:
          - lvm.topolvm.io
          resources:
          - lvmvolumegroupnodestatuses/status
          verbs:
          - get
          - patch
          - update
        - apiGroups:
          - lvm.topolvm.io
          resources:
          - lvmvolumegroups
          verbs:
          - create
          - delete
          - get
          - list
          - patch
          - update
          - watch
        - apiGroups:
          - lvm.topolvm.io
          resources:
          - lvmvolumegroups/finalizers
          verbs:
          - update
        - apiGroups:
          - lvm.topolvm.io
          resources:
          - lvmvolumegroups/status
          verbs:
          - get
          - patch
          - update
        - apiGroups:
          - security.openshift.io
          resources:
          - securitycontextconstraints
          verbs:
          - create
          - delete
          - get
          - list
          - update
          - watch
        - apiGroups:
          - snapshot.storage.k8s.io
          resources:
          - volumesnapshotclasses
          verbs:
          - create
          - delete
          - get
          - list
          - update
          - watch
        - apiGroups:
          - snapshot.storage.k8s.io
          resources:
          - volumesnapshotcontents
          verbs:
          - get
          - list
          - patch
          - update
          - watch
        - apiGroups:
          - snapshot.storage.k8s.io
          resources:
          - volumesnapshotcontents/status
          verbs:
          - patch
          - update
        - apiGroups:
          - snapshot.storage.k8s.io
          resources:
          - volumesnapshots
          verbs:
          - get
          - list
        - apiGroups:
          - storage.k8s.io
          resources:
          - csidrivers
          verbs:
          - create
          - delete
          - get
          - list
          - update
          - watch
        - apiGroups:
          - storage.k8s.io
          resources:
          - csinodes
          verbs:
          - get
          - list
          - watch
        - apiGroups:
          - storage.k8s.io
          resources:
          - csistoragecapacities
          verbs:
          - create
          - delete
          - get
          - list
          - patch
          - update
          - watch
        - apiGroups:
          - storage.k8s.io
          resources:
          - storageclasses
          verbs:
          - create
          - delete
          - get
          - list
          - update
          - watch
        - apiGroups:
          - storage.k8s.io
          resources:
          - volumeattachments
          verbs:
          - get
          - list
          - watch
        - apiGroups:
          - topolvm.io
          resources:
          - logicalvolumes
          verbs:
          - create
          - delete
          - get
          - list
          - patch
          - update
          - watch
        - apiGroups:
          - topolvm.io
          resources:
          - logicalvolumes/status
          verbs:
          - create
          - delete
          - get
          - list
          - patch
          - update
          - watch
        - apiGroups:
          - authentication.k8s.io
          resources:
          - tokenreviews
          verbs:
          - create
        - apiGroups:
          - authorization.k8s.io
          resources:
          - subjectaccessreviews
          verbs:
          - create
        serviceAccountName: lvms-operator
      - rules:
        - apiGroups:
          - authentication.k8s.io
          resources:
          - tokenreviews
          verbs:
          - create
        - apiGroups:
          - authorization.k8s.io
          resources:
          - subjectaccessreviews
          verbs:
          - create
        - apiGroups:
          - ""
          resources:
          - nodes
          verbs:
          - get
          - list
          - watch
          - update
          - patch
        - apiGroups:
          - topolvm.io
          resources:
          - logicalvolumes
          - logicalvolumes/status
          verbs:
          - get
          - list
          - watch
          - create
          - update
          - delete
          - patch
        - apiGroups:
          - storage.k8s.io
          resources:
          - csidrivers
          verbs:
          - get
          - list
          - watch
        serviceAccountName: vg-manager
      deployments:
      - label:
          app.kubernetes.io/name: lvms-operator
        name: lvms-operator
        spec:
          replicas: 1
          selector:
            matchLabels:
              app.kubernetes.io/name: lvms-operator
          strategy: {}
          template:
            metadata:
              annotations:
                target.workload.openshift.io/management: '{"effect": "PreferredDuringScheduling"}'
              labels:
                app.kubernetes.io/component: lvms-operator
                app.kubernetes.io/name: lvms-operator
                app.kubernetes.io/part-of: lvms-provisioner
            spec:
              containers:
              - args:
                - --health-probe-bind-address=:8081
                - --leader-elect
                command:
                - /lvms
                - operator
                env:
                - name: GOGC
                  value: "120"
                - name: GOMEMLIMIT
                  value: 50MiB
                - name: GOMAXPROCS
                  value: "2"
                - name: NAMESPACE
                  valueFrom:
                    fieldRef:
                      fieldPath: metadata.namespace
                - name: NAME
                  valueFrom:
                    fieldRef:
                      fieldPath: metadata.name
                image: quay.io/lvms_dev/lvms-operator:latest
                livenessProbe:
                  httpGet:
                    path: /healthz
                    port: 8081
                  initialDelaySeconds: 10
                  periodSeconds: 20
                name: manager
                ports:
                - containerPort: 9443
                  name: webhook-server
                  protocol: TCP
                readinessProbe:
                  httpGet:
                    path: /readyz
                    port: 8081
                  initialDelaySeconds: 3
                  periodSeconds: 30
                resources:
                  requests:
                    cpu: 5m
                    memory: 50Mi
                securityContext:
                  allowPrivilegeEscalation: false
                volumeMounts:
                - mountPath: /tmp/k8s-webhook-server/serving-certs
                  name: cert
                  readOnly: true
                - mountPath: /tmp/k8s-metrics-server/serving-certs
                  name: metrics-cert
                  readOnly: true
<<<<<<< HEAD
                - mountPath: /run/topolvm
                  name: socket-dir
=======
              priorityClassName: openshift-user-critical
>>>>>>> 717528e8
              securityContext:
                runAsNonRoot: true
              serviceAccountName: lvms-operator
              terminationGracePeriodSeconds: 60
              volumes:
              - name: cert
                secret:
                  defaultMode: 420
                  secretName: lvms-operator-webhook-server-cert
              - name: metrics-cert
                secret:
                  defaultMode: 420
                  secretName: lvms-operator-metrics-cert
              - emptyDir: {}
                name: socket-dir
      permissions:
      - rules:
        - apiGroups:
          - ""
          resources:
          - configmaps
          verbs:
          - get
          - list
          - watch
          - create
          - update
          - patch
          - delete
        - apiGroups:
          - coordination.k8s.io
          resources:
          - leases
          verbs:
          - get
          - list
          - watch
          - create
          - update
          - patch
          - delete
        - apiGroups:
          - ""
          resources:
          - events
          verbs:
          - create
          - patch
        serviceAccountName: lvms-operator
      - rules:
        - apiGroups:
          - lvm.topolvm.io
          - apps
          resources:
          - lvmvolumegroups
          - daemonsets
          verbs:
          - create
          - delete
          - get
          - list
          - patch
          - update
          - watch
        - apiGroups:
          - lvm.topolvm.io
          resources:
          - lvmvolumegroups/finalizers
          verbs:
          - update
        - apiGroups:
          - lvm.topolvm.io
          resources:
          - lvmvolumegroups/status
          verbs:
          - get
          - patch
          - update
        - apiGroups:
          - lvm.topolvm.io
          resources:
          - lvmvolumegroupnodestatuses
          verbs:
          - create
          - delete
          - get
          - list
          - patch
          - update
          - watch
        - apiGroups:
          - lvm.topolvm.io
          resources:
          - lvmvolumegroupnodestatuses/finalizers
          verbs:
          - update
        - apiGroups:
          - lvm.topolvm.io
          resources:
          - lvmvolumegroupnodestatuses/status
          verbs:
          - get
          - patch
          - update
        - apiGroups:
          - ""
          resources:
          - events
          verbs:
          - create
          - patch
          - update
        - apiGroups:
          - ""
          resources:
          - configmaps
          verbs:
          - create
          - delete
          - get
          - list
          - patch
          - update
          - watch
        serviceAccountName: vg-manager
    strategy: deployment
  installModes:
  - supported: true
    type: OwnNamespace
  - supported: true
    type: SingleNamespace
  - supported: false
    type: MultiNamespace
  - supported: false
    type: AllNamespaces
  keywords:
  - local storage
  - operator
  - LVM
  links:
  - name: Source Repository
    url: https://github.com/openshift/lvm-operator
  maintainers:
  - email: ocs-support@redhat.com
    name: Red Hat Support
  maturity: alpha
  provider:
    name: Red Hat
  version: 0.0.1
  webhookdefinitions:
  - admissionReviewVersions:
    - v1
    containerPort: 443
    deploymentName: lvms-operator
    failurePolicy: Fail
    generateName: vlvmcluster.kb.io
    rules:
    - apiGroups:
      - lvm.topolvm.io
      apiVersions:
      - v1alpha1
      operations:
      - CREATE
      - UPDATE
      resources:
      - lvmclusters
    sideEffects: None
    targetPort: 9443
    type: ValidatingAdmissionWebhook
    webhookPath: /validate-lvm-topolvm-io-v1alpha1-lvmcluster<|MERGE_RESOLUTION|>--- conflicted
+++ resolved
@@ -550,12 +550,9 @@
                 - mountPath: /tmp/k8s-metrics-server/serving-certs
                   name: metrics-cert
                   readOnly: true
-<<<<<<< HEAD
                 - mountPath: /run/topolvm
                   name: socket-dir
-=======
               priorityClassName: openshift-user-critical
->>>>>>> 717528e8
               securityContext:
                 runAsNonRoot: true
               serviceAccountName: lvms-operator
